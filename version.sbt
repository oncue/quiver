
<<<<<<< HEAD
version in ThisBuild := "1.4"
=======
version in ThisBuild := "1.3-SNAPSHOT"
>>>>>>> a5a12a70
<|MERGE_RESOLUTION|>--- conflicted
+++ resolved
@@ -1,6 +1 @@
-
-<<<<<<< HEAD
-version in ThisBuild := "1.4"
-=======
-version in ThisBuild := "1.3-SNAPSHOT"
->>>>>>> a5a12a70
+version in ThisBuild := "1.4"